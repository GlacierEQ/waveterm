--- conflicted
+++ resolved
@@ -744,21 +744,10 @@
 				shellProc.Cmd.Write(ic.InputData)
 			}
 			if ic.TermSize != nil {
-<<<<<<< HEAD
 				ok := bc.TestAndSetResizeActionId(ic.FeActionId)
 				if ok {
-					err = setTermSize(ctx, bc.BlockId, *ic.TermSize)
-					if err != nil {
-						log.Printf("error setting pty size: %v\n", err)
-					}
-					err = shellProc.Cmd.SetSize(ic.TermSize.Rows, ic.TermSize.Cols)
-					if err != nil {
-						log.Printf("error setting pty size: %v\n", err)
-					}
+					updateTermSize(shellProc, bc.BlockId, *ic.TermSize)
 				}
-=======
-				updateTermSize(shellProc, bc.BlockId, *ic.TermSize)
->>>>>>> cbb1a49f
 			}
 		}
 	}()
