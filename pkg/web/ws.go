--- conflicted
+++ resolved
@@ -288,36 +288,19 @@
 	wsConnId := uuid.New().String()
 	outputCh := make(chan any, 100)
 	closeCh := make(chan any)
-<<<<<<< HEAD
-	eventbus.RegisterWSChannel(wsConnId, tabId, outputCh)
-=======
->>>>>>> ab16baed
 	var routeId string
 	if tabId == wshutil.ElectronRoute {
 		routeId = wshutil.ElectronRoute
 	} else {
 		routeId = wshutil.MakeTabRouteId(tabId)
 	}
-<<<<<<< HEAD
-	defer eventbus.UnregisterWSChannel(wsConnId)
 	log.Printf("[websocket] new connection: tabid:%s connid:%s routeid:%s\n", tabId, wsConnId, routeId)
-	// we create a wshproxy to handle rpc messages to/from the window
-	wproxy := wshutil.MakeRpcProxy()
-	wshutil.DefaultRouter.RegisterRoute(routeId, wproxy)
-	defer func() {
-		wshutil.DefaultRouter.UnregisterRoute(routeId)
-		close(wproxy.ToRemoteCh)
-	}()
-	// WshServerFactoryFn(rpcInputCh, rpcOutputCh, wshrpc.RpcContext{})
-=======
-	log.Printf("[websocket] new connection: windowid:%s connid:%s routeid:%s\n", windowId, wsConnId, routeId)
-	eventbus.RegisterWSChannel(wsConnId, windowId, outputCh)
+	eventbus.RegisterWSChannel(wsConnId, tabId, outputCh)
 	defer eventbus.UnregisterWSChannel(wsConnId)
 	wproxy := wshutil.MakeRpcProxy() // we create a wshproxy to handle rpc messages to/from the window
 	defer close(wproxy.ToRemoteCh)
 	registerConn(wsConnId, routeId, wproxy)
 	defer unregisterConn(wsConnId, routeId)
->>>>>>> ab16baed
 	wg := &sync.WaitGroup{}
 	wg.Add(2)
 	go func() {
